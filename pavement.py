# -*- coding: iso-8859-15 -*-
# =================================================================
#
# Authors: Tom Kralidis <tomkralidis@gmail.com>
#
# Copyright (c) 2015 Tom Kralidis
#
# Permission is hereby granted, free of charge, to any person
# obtaining a copy of this software and associated documentation
# files (the "Software"), to deal in the Software without
# restriction, including without limitation the rights to use,
# copy, modify, merge, publish, distribute, sublicense, and/or sell
# copies of the Software, and to permit persons to whom the
# Software is furnished to do so, subject to the following
# conditions:
#
# The above copyright notice and this permission notice shall be
# included in all copies or substantial portions of the Software.
#
# THE SOFTWARE IS PROVIDED "AS IS", WITHOUT WARRANTY OF ANY KIND,
# EXPRESS OR IMPLIED, INCLUDING BUT NOT LIMITED TO THE WARRANTIES
# OF MERCHANTABILITY, FITNESS FOR A PARTICULAR PURPOSE AND
# NONINFRINGEMENT. IN NO EVENT SHALL THE AUTHORS OR COPYRIGHT
# HOLDERS BE LIABLE FOR ANY CLAIM, DAMAGES OR OTHER LIABILITY,
# WHETHER IN AN ACTION OF CONTRACT, TORT OR OTHERWISE, ARISING
# FROM, OUT OF OR IN CONNECTION WITH THE SOFTWARE OR THE USE OR
# OTHER DEALINGS IN THE SOFTWARE.
#
# =================================================================

from __future__ import (absolute_import, division, print_function)

<<<<<<< HEAD
try:
    from configparser import SafeConfigParser
except ImportError:
    from ConfigParser import SafeConfigParser

=======
>>>>>>> 60ce2427
import glob
import os
import sys
import time

from six.moves import configparser

from paver.easy import task, cmdopts, needs, \
    pushd, sh, call_task, path, info, BuildFailure

DOCS = 'docs'
STAGE_DIR = '/tmp'


@task
def build_release():
    """Create release package"""
    pass


@task
def refresh_docs():
    """Build sphinx docs from scratch"""
    with pushd(DOCS):
        sh('make clean')
        sh('make html')


@task
@cmdopts([
    ('user=', 'u', 'OSGeo userid'),
])
def publish_docs(options):
    """Publish dev docs to production"""
    local_path = '_build/html'
    remote_host = 'pycsw.org'
    remote_path = '/osgeo/pycsw/pycsw-web/docs/latest'

    user = options.get('user', False)
    if not user:
        raise Exception('OSGeo userid required')

    call_task('refresh_docs')

    with pushd(DOCS):
        # change privs to be group writeable
        for root, dirs, files in os.walk(local_path):
            for dfile in files:
                os.chmod(os.path.join(root, dfile), 0o664)
            for ddir in dirs:
                os.chmod(os.path.join(root, ddir), 0o775)

        # copy documentation
        sh('scp -r %s%s* %s@%s:%s' % (local_path, os.sep, user, remote_host,
                                      remote_path))


@task
def gen_tests_html():
    """Generate tests/index.html for online testing"""
    with pushd('tests'):
        # ensure manager testsuite is writeable
        os.chmod(os.path.join('suites', 'manager', 'data'), 0o777)
        sh('python gen_html.py > index.html')


@task
@needs(['distutils.command.sdist'])
def publish_pypi():
    """Publish to PyPI"""
    pass


@task
def package():
    """Package a distribution .tar.gz/.zip"""

    import pycsw

    version = pycsw.__version__

    package_name = 'pycsw-%s' % version

    call_task('package_tar_gz', options={'package_name': package_name})


@task
@cmdopts([
    ('package_name=', 'p', 'Name of package'),
])
def package_tar_gz(options):
    """Package a .tar.gz distribution"""

    import tarfile

    package_name = options.get('package_name', None)

    if package_name is None:
        raise Exception('Package name required')

    filename = path('%s/%s.tar.gz' % (STAGE_DIR, package_name))

    if filename.exists():
        info('Package %s already exists' % filename)
        return

    with pushd(STAGE_DIR):
        stage_path = '%s/%s' % (STAGE_DIR, package_name)

        if not path(stage_path).exists():
            raise Exception('Directory %s does not exist' % stage_path)

        tar = tarfile.open(filename, 'w:gz')
        tar.add(package_name)
        tar.close()

@task
def setup_testdata():
    """Create test databases and load test data"""

    test_database_parameters = {
        # suite: has_testdata
        'apiso': True,
        'cite': True,
        'harvesting': False,
        'manager': False
    }

    for suite in test_database_parameters.keys():
        dbfile = 'tests/suites/%s/data/records.db' % suite
        if os.path.isfile(dbfile):
            os.remove(dbfile)

    for database, has_testdata in test_database_parameters.items():
        info('Setting up test database %s' % database)
        cfg = path('tests/suites/%s/default.cfg' % database)
        sh('pycsw-admin.py -c setup_db -f %s' % cfg)
        if has_testdata:
            datapath = path('tests/suites/%s/data' % database)
            info('Loading test data from %s' % datapath)
            sh('pycsw-admin.py -c load_records -f %s -p %s' % (cfg, datapath))


@task
@cmdopts([
    ('url=', 'u', 'pycsw endpoint'),
    ('suites=', 's', 'comma-separated list of testsuites'),
    ('database=', 'd', 'database (SQLite3 [default], PostgreSQL, MySQL)'),
    ('user=', 'U', 'database username'),
    ('pass=', 'p', 'database password'),
    ('remote', 'r', 'remote testing (harvesting)'),
])
def test(options):
    """Run unit tests"""

    db_setup = False
    db_conn = None
    cfg_files = []
    status = 0

    url = options.get('url', None)
    suites = options.get('suites', None)
    database = options.get('database', 'SQLite3')
    remote = options.get('remote')

    if url is None:
        # run against default server
        call_task('stop')
        call_task('reset')
        if database == 'SQLite3':
            call_task('setup_testdata')
        call_task('start')
        url = 'http://localhost:8000'

    if suites is not None:
        cmd = 'python run_tests.py -u %s -s %s' % (url, suites)
    else:
        cmd = 'python run_tests.py -u %s' % url

    if remote:
        cmd = '%s -r' % cmd

    # configure/setup database if not default
    if database != 'SQLite3':
        db_setup = True
        temp_db = 'pycsw_ci_test_pid_%d' % os.getpid()

        if database == 'PostgreSQL':  # configure PG

            from pycsw.admin import setup_db, load_records
            from pycsw.config import StaticContext

            cmd = '%s -d %s' % (cmd, database)

            init_sfsql = True
            home = os.path.abspath(os.path.dirname(__file__))
            user = options.get('user', 'postgres')
            password = options.get('pass', '')
            context = StaticContext()

            db_conn = 'postgresql://%s:%s@localhost/%s' % (
                      user, password, temp_db)

            if password:
                sh('set PGPASSWORD=%s' % password)

            sh('createdb %s -U %s' % (temp_db, user))
            sh('createlang --dbname=%s plpythonu -U %s' % (temp_db, user))

            # update all default.cfg files to point to test DB
            cfg_files = glob.glob('tests%ssuites%s*%s*.cfg' % (3*(os.sep,)))

            for cfg in cfg_files:
                # generate table
                suite = cfg.split(os.sep)[2]

                tablename = 'records_cite'

                if suite == 'manager':
                    tablename = 'records_manager'
                elif suite == 'apiso':
                    tablename = 'records_apiso'

                config = configparser.SafeConfigParser()
                with open(cfg) as read_data:
                    config.readfp(read_data)
                config.set('repository', 'database', db_conn)
                config.set('repository', 'table', tablename)
                with open(cfg, 'wb') as config2:
                    config.write(config2)

                if suite in ['cite', 'manager', 'apiso']:  # setup tables
                    setup_db(db_conn, tablename, home, init_sfsql, init_sfsql)
                    init_sfsql = False

                if suite in ['cite', 'apiso']:  # load test data
                    dirname = '%s%sdata' % (os.path.dirname(cfg), os.sep)
                    load_records(context, db_conn, tablename, dirname)

        else:
            raise Exception('Invalid database specified')

    with pushd('tests'):
        try:
            sh(cmd)
        except BuildFailure as err:
            status = 1
        # stop pycsw instance
        call_task('stop')

    if db_setup:  # tearDown
        for cfg in cfg_files:
            sh('git checkout %s' % cfg)
        if database == 'PostgreSQL':
            sh("psql -c \"select pg_terminate_backend(procpid) from pg_stat_activity where datname='%s';\" -U %s" % (temp_db, user))
            sh('dropdb %s -U %s' % (temp_db, user))
            sh('unset PGPASSWORD')

    sys.exit(status)


@task
def start(options):
    """Start local WSGI server instance"""
    sh('python pycsw/wsgi.py 8000 &')
    time.sleep(10)


@task
def stop():
    """Stop local WSGI server instance"""

    kill_process('python', 'pycsw/wsgi.py')


@task
@cmdopts([
    ('force', 'f', 'forces git clean'),
])
def reset(options):
    """Return codebase to pristine state"""

    force = options.get('force')
    if force:
        sh('git clean -dxf')


def kill_process(procname, scriptname):
    """kill WSGI processes that may be running in development"""

    # from http://stackoverflow.com/a/2940878
    import subprocess, signal
    p = subprocess.Popen(['ps', 'aux'], stdout=subprocess.PIPE)
    out, err = p.communicate()

    for line in out.decode().splitlines():
        if procname in line and scriptname in line:
            pid = int(line.split()[1])
            info('Stopping %s %s %d' % (procname, scriptname, pid))
            os.kill(pid, signal.SIGKILL)<|MERGE_RESOLUTION|>--- conflicted
+++ resolved
@@ -30,14 +30,6 @@
 
 from __future__ import (absolute_import, division, print_function)
 
-<<<<<<< HEAD
-try:
-    from configparser import SafeConfigParser
-except ImportError:
-    from ConfigParser import SafeConfigParser
-
-=======
->>>>>>> 60ce2427
 import glob
 import os
 import sys
