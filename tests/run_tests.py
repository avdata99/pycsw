--- conflicted
+++ resolved
@@ -132,19 +132,11 @@
             sresult = sresult.replace(i, b'PYCSW_IDENTIFIER')
 
     # JSON responses
-<<<<<<< HEAD
-    timestamp = re.search(b'"timestamp": "(.*?)"', sresult)
+    timestamp = re.search(b'"@timestamp": "(.*?)"', sresult)
 
     if timestamp:
         sresult = sresult.replace(timestamp.group(0),
-                                  b'"timestamp": "PYCSW_TIMESTAMP"')
-=======
-    timestamp = re.search('"@timestamp": "(.*?)"', sresult)
-
-    if timestamp:
-        sresult = sresult.replace(timestamp.group(0),
-                                  '"@timestamp": "PYCSW_TIMESTAMP"')
->>>>>>> f6a96df7
+                                  b'"@timestamp": "PYCSW_TIMESTAMP"')
 
     # harvesting-based GetRecords/GetRecordById responses
     if force_id_mask:
@@ -362,13 +354,8 @@
 if LOGWRITER is not None:
     LOGWRITER.close()
 
-<<<<<<< HEAD
 print('\nResults (%d/%d - %.2f%%)' %
       (PASSED, PASSED + FAILED, float(PASSED) / float(PASSED + FAILED) * 100))
-=======
-print('\nResults (%d/%d - %.2f%%)' % \
-    (PASSED, PASSED + FAILED, float(PASSED) / float(PASSED + FAILED) * 100))
->>>>>>> f6a96df7
 print('   %d test%s passed' % (PASSED, plural(PASSED)))
 print('   %d test%s warnings' % (WARNING, plural(WARNING)))
 print('   %d test%s failed' % (FAILED, plural(FAILED)))
